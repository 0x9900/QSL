--- conflicted
+++ resolved
@@ -13,18 +13,9 @@
 smtp_from: <you@email_address>
 
 # Full path the your favorite fonts
-<<<<<<< HEAD
-font_call: Ubuntu Mono derivative Powerline Bold.ttf
-font_text: DroidSansMono.ttf
-font_foot: VeraMono-Italic.ttf
-
-overlay_color: [0x00, 0x00, 0x00, 0x90]
-text_color: [0, 0, 77]
-=======
 # font_call: Ubuntu Mono derivative Powerline Bold.ttf
 # font_text: DroidSansMono.ttf
 # font_foot: VeraMono-Italic.ttf
->>>>>>> 1181f81a
 
 overlay_color: [0x00, 0x00, 0x00, 0x90]
 text_color: [0, 0, 77]
